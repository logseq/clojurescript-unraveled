--- conflicted
+++ resolved
@@ -1573,21 +1573,12 @@
 
 ==== Protocols
 
-<<<<<<< HEAD
-The _ClojureScript_ primitive used to define "interfaces" is the Protocol. A protocol consists of
-a name and a set of functions. All functions have at least one argument corresponding to
-`this` in javascript or `self` in Python.
-
-Protocols provide a type based polymorphism, and the dispatch is always done by the
-first argument previously mentioned as `this`.
-=======
 The _ClojureScript_ primitive for defining "interfaces" is called a Protocol. A protocol consists of
 a name and set of functions. All the functions have at least one argument corresponding to the
 `this` in javascript or `self` in Python.
 
 Protocols provide a type-based polymorphism, and the dispatch is always done by the
 first argument (equivalent to JavaScript’s `this`, as previously mentioned).
->>>>>>> 461a876e
 
 A protocol looks like this:
 
@@ -1600,40 +1591,22 @@
   (sample-method [this] "A doc string of the function associated with the protocol."))
 ----
 
-<<<<<<< HEAD
 NOTE: the "I" prefix is commonly used to designate the separation of protocols and types. In the clojure
 community there many different opinions about how the "I" prefix should be used. In our opinion, it is an
 acceptable solution to avoid name clashing and possible confusion.
 
-From perspective of the user, protocol functions are simply plain functions defined in the namespace
+From the user perspective, protocol functions are simply plain functions defined in the namespace
 where the protocol is defined. As you can intuit, this namespacing of protocols allows us to avoid
 any conflict between implemented protocols for the same type.
-=======
-NOTE: the "I" prefix is very commonly used to clearly separate protocols and types. In the Clojure
-community there are many disparate opinions about the use of the "I" prefix. In our opinion is an
-acceptable solution to avoid name collision and confusion.
-
-From the user perspective, protocol functions are simply plain functions defined in the namespace
-where the protocol is defined. As you can intuit, this ties protocols completely to namespaces and
-avoids any accidental clash between protocols implemented for same type.
->>>>>>> 461a876e
 
 
 ===== Extending existing types
 
-<<<<<<< HEAD
-One of the strengths of protocols is the ability to extend both native and third party types.
-Though this operation is highly flexible, the majority of time you will tend to use
-the *extend-protocol* or the *extend-type* macros.
-
-Here is how the *extend-type* macro can be used:
-=======
 One of the big strengths of protocols is the ability to extend existing and maybe third party types,
 and this operation can be done in different ways. The majority of time you will tend to use
 the *extend-protocol* or the *extend-type* macros.
 
 This is an example of how the *extend-type* macro can be used:
->>>>>>> 461a876e
 
 [source, clojure]
 ----
@@ -1671,30 +1644,17 @@
 ----
 
 There are other ways to extend a type with a protocol implementation, but they will be covered
-<<<<<<< HEAD
-in a later section of this book.
-=======
 in another section of this book.
->>>>>>> 461a876e
 
 
 ===== Participate in ClojureScript abstractions
 
-<<<<<<< HEAD
 ClojureScript it self is built up on abstractions defined as protocols. Almost all behavior
-in the _ClojureScript_ language itself can be adopted for third party libraries. Let's go to see a
+in the _ClojureScript_ language itself can be adapted to third party libraries. Let's go to see a
 real life example.
 
 In previous sections we have explained the different kinds of built-in collections. For this example we
-will use the *Set* collection. See this snipped of code:
-=======
-ClojureScript itself is built up on abstractions defined as protocols, so almost all behavior
-in the _ClojureScript_ language can be adapted to third party libraries. Let's see a
-real life example.
-
-In previous sections we have explained different kinds of built-in collections; in this example we
-will use the *Set*. See this snippet of code:
->>>>>>> 461a876e
+will use the *Set*. See this snipped of code:
 
 [source, clojure]
 ----
@@ -1704,19 +1664,11 @@
 ;; => (1 2 1)
 ----
 
-<<<<<<< HEAD
 What happened? In this case, the _set_ type implements the _ClojureScript_ internal
 `IFn` protocol that represents an abstraction for functions or anything callable. This way it can be
 used like a callable predicate in filter.
 
 Ok, but what happens if we want use a regular expression as predicate function for filtering
-=======
-But, what is really going on here? In this case, the `set` type implements the _ClojureScript_ internal
-`IFn` protocol, which represents an abstraction for functions or anything callable. So it can be
-used like a callable predicate in filter.
-
-OK, but what it happens if we want use a regular expression as a predicate function to filter
->>>>>>> 461a876e
 a collection of strings:
 
 [source, clojure]
@@ -1725,13 +1677,8 @@
 ;; TypeError: Cannot call undefined
 ----
 
-<<<<<<< HEAD
 The exception is raised because the RegExp type does not implements the `IFn` protocol
 so it cannot behave like a callable, but that can be easily fixed:
-=======
-Obviously, this exception is raised because the `RegExp` type does not implement the `IFn` protocol
-so it can not behave like a callable. But that can be easily fixed:
->>>>>>> 461a876e
 
 [source, clojure]
 ----
@@ -1742,14 +1689,11 @@
      (re-find this a))))
 ----
 
-<<<<<<< HEAD
-Now, you will be able use the regex instances as predicates in filter operations:
-=======
-Let’s analyze this:  we are extending the `js/RegExp` type so that it implements the `invoke` function in the `IFn` protocol.
-To invoke a regular expression `a` as if it were a function, call the `re-find` function with the object of the function and the pattern.
+Let’s analyze this:  we are extending the `js/RegExp` type so that it implements the `invoke` function in the
+`IFn` protocol. To invoke a regular expression `a` as if it were a function, call the `re-find` function with
+the object of the function and the pattern.
 
 Now, you will be able use the regex instances as predicates in filter operation:
->>>>>>> 461a876e
 
 [source, clojure]
 ----
@@ -1761,11 +1705,7 @@
 ===== Introspection using Protocols
 
 _ClojureScript_ comes with a useful function that allows runtime introspection: `satisfies?`. The
-<<<<<<< HEAD
-purpose of this function is know during runtime if some object (ie an instance of some type) satisfies the
-=======
 purpose of this function is to determinate at runtime if some object (instance of some type) satisfies the
->>>>>>> 461a876e
 concrete protocol.
 
 So, with previous examples, if we check if a `set` instance satisfies a *IFn* protocol, it should
@@ -1801,12 +1741,8 @@
   :default :en)
 ----
 
-////
-I'm not sure what you mean by a "mark object"
-////
-
 The anonymous function defined within the `defmulti` form is a dispatch function. It will
-be called in every call to `say-hello` function and should return some kind of mark object
+be called in every call to `say-hello` function and should return some kind of marker object
 that will be used for dispatch. In our example it returns the contents of the `:locale` key
 of the first argument.
 
@@ -1824,17 +1760,10 @@
 ----
 
 So, if you execute that function over a hash map containing the `:locale` and optionally
-<<<<<<< HEAD
-the `:name` key, the multimethod will first call the dispatch function for determining the
-dispatch value, secondly it will search for an implementation of that value, if it is found,
-it will execute it, otherwise it will search for the default implementation (if it's
-specified) and execute it.
-=======
 the `:name` key, the multimethod will first call the dispatch function to determine the
 dispatch value, then it will search for an implementation for that value. If an implementation
-is found, the dispatcher will execute it. Otherwise, the dispatch will search for a default implementation (if
-one is specified) and execute it.
->>>>>>> 461a876e
+is found, the dispatcher will execute it. Otherwise, the dispatch will search for a default implementation
+(if one is specified) and execute it.
 
 [source, clojure]
 ----
@@ -1848,40 +1777,24 @@
 ;; => "Hello Anonymous"
 ----
 
-<<<<<<< HEAD
-If the default implementation is not specified, an exception will be raised notifying us 
-that a value does not have an implementation for that multimethod.
-=======
 If the default implementation is not specified, an exception will be raised notifying you
 that some value does not have a implementation for that multimethod.
->>>>>>> 461a876e
 
 
 ==== Hierarchies
 
-<<<<<<< HEAD
-Hierarchies are a way that _ClojureScript_ allows you to build whatever relations your
-domain may require. Hierarchies are defined in terms of relations betwen named objects,
-=======
 Hierarchies are _ClojureScript_’s way to let you build whatever relations that your
 domain may require. The hierarchies are difined in term of relations betwen named objects,
->>>>>>> 461a876e
 such as symbols, keywords or types.
 
 The hierarchies can be defined globally or locally, depending on your needs. Like multimethods,
 hierarchies are not limited to a single namespace. You can extend a hierarchy from any namespace,
-<<<<<<< HEAD
-not just the one in which they are defined.
-
-The global namespace is more limited, for good reason. Namespaced keywords or symbols cannot
-be used in the global hierarcy. This behavior helps prevent unexpected situations when
-=======
 not necessarily the one in which they are defined.
 
 The global namespace is more limited, for good reasons. Keywords or symbols that are not namespaced can
 not be used in the global hierarchy. That behavior helps prevent unexpected situations when
->>>>>>> 461a876e
 two or more third party libraries use the same symbol for different semantics.
+
 
 ===== Defining a hierarchy
 
@@ -1893,31 +1806,18 @@
 (derive ::box ::shape)
 ----
 
-<<<<<<< HEAD
-We have just defined a set of relationships between namespaced keywords, in this case
-`::circle` is a child of `::shape` and `::box` is also a child of `::shape`.
-
-TIP: The `::circle` keyword syntax is a shortland for `:current.ns/circle`. So if you are executing
-it in a repl, then `::circle` will be evaluated to `:cljs.user/circe`.
-=======
 We have just defined a set of relationships between namespaced keywords. In this case the
 `::circle` is a child of `::shape`, and `::box` is also a child of `::shape`.
 
 TIP: The `::circle` keyword syntax is a shorthand for `:current.ns/circle`. So if you are executing
 it in a REPL, `::circle` will be evaluated as `:cljs.user/circle`.
->>>>>>> 461a876e
 
 
 ===== Hierarchies and introspection
 
 _ClojureScript_ comes with a little toolset of functions that allow runtime introspection
-<<<<<<< HEAD
-of the global or locally defined hierarchies. These tools consist of three functions:
-`isa?`, `ancestors`, and `descendants`.
-=======
 of globally or locally defined hierarchies. This toolset consists of three functions:
 `isa?`, `anscestors`, and `descendants`.
->>>>>>> 461a876e
 
 Let's see an example of how it can be used with the hierarchy defined in previous example:
 
@@ -1939,19 +1839,14 @@
 
 ===== Locally defined hierarchies
 
-<<<<<<< HEAD
-As mentioned previously; in _ClojureScript_ you also can define local hierarchies. This can be
-done with the `make-hierarchy` function. Here is how you can replicate the previous
-example, this time using the local hierarchy:
-=======
 As we mentioned previously, in _ClojureScript_ you also can define local hierarchies. This can be
 done with the `make-hierarchy` function. Here is an example of how you can replicate the previous
 example using a local hierarchy:
 
 ////
 Have you explained the -> operator?
+TODO: add chapter for explain the threading macros
 ////
->>>>>>> 461a876e
 
 [source, clojure]
 ----
@@ -1960,11 +1855,7 @@
            (derive :circle :shape)))
 ----
 
-<<<<<<< HEAD
-You can also use the same introspection functions with a locally defined hierarchy:
-=======
 Now you can use the same introspection functions with that locally defined hierarchy:
->>>>>>> 461a876e
 
 [source, clojure]
 ----
@@ -1982,19 +1873,11 @@
 
 ===== Hierarchies in multimethods
 
-<<<<<<< HEAD
-One of the big advantages of hierarchies is that they work very well with multimethods.
-This is because multimethods, by default, use the `isa?` function for the last step of dispatching.
-
-Let's see an example so we can clearly understand what this means. Firstly we define the multimethod with
-the `defmulti` form:
-=======
 One of the big advantages of hierarchies is that they works very well together with multimethods.
 This is because multimethods by default use the `isa?` function for the last step of dispatching.
 
-Letś see an example to clearly understand what that means. Firstly, define the multimethod with
+Let's see an example to clearly understand what that means. Firstly, define the multimethod with
 `defmulti` form:
->>>>>>> 461a876e
 
 [source, clojure]
 ----
@@ -2005,13 +1888,8 @@
   :hierarchy h)
 ----
 
-<<<<<<< HEAD
-With the `:hierarchy` keyword parameter we indicate to the multimethod the hierarchy that we want to use. Left
-unspecified, the global hierarchy will be used.
-=======
 With `:hierarchy` keyword parameter we indicate to the multimethod that hierarchy we want to use;
 if it is not specified, the global hierarchy will be used.
->>>>>>> 461a876e
 
 Secondly, we define an implementation for our multimethod using the `defmethod` form:
 
@@ -2038,30 +1916,18 @@
 ;; => "A box shape"
 ----
 
-<<<<<<< HEAD
-Now everything works as expected because the multimethod executes the direct matching implementation
+Now everything works as expected; the multimethod executes the direct matching implementation
 for the given parameter. Next, let's see what happens if we execute the same function but with the `:circle`
 keyword as the parameter, which does not have the direct matching dispatch value:
 
-=======
-Now everything works as expected; the multimethod executes the direct matching implementation
-for the given parameter. But what happens if we execute the same function with the `:circle`
-keyword, which does not have the direct matching dispatch value, as a parameter?
->>>>>>> 461a876e
-
 [source, clojure]
 ----
 (stringify-shape :circle)
 ;; => "A generic shape"
 ----
 
-<<<<<<< HEAD
 The multimethod automatically resolves it using the provided hierarchy, and since `:circle` is
 a descendant of `:shape`, the `:shape` implementation is executed.
-=======
-The multimethod automatically resolves it using the provided hierarchy, and that `:circle` is
-a descendant of `:shape`, so the `:shape` implementation is executed.
->>>>>>> 461a876e
 
 
 === Data types
@@ -2072,15 +1938,9 @@
 
 A datatype provides the following:
 
-////
-The third item in the list is a verb; the rest are nouns. I'm not sure how
-to fix it grammatically, as I am unsure of what "Implement concrete abstractions"
-means.
-////
-
 * A unique host-backed type, either named or anonymous.
+* The ability to implement protocols (inline).
 * Explicitly declared structure using fields or closures.
-* Implement concrete abstractions.
 * Map like behavior (via records, see below).
 
 
@@ -2096,10 +1956,6 @@
 
 Once the type has been defined, we can create an instance of our `User`. In the
 following example, the `.` after `User` indicates that we are calling a constructor.
-
-////
-I've changed "def user" to "def person" so that the names don't get confused.
-////
 
 [source, clojure]
 ----
@@ -2279,14 +2135,7 @@
 ;; => "Yennefer of Vengerberg"
 ----
 
-////
-I'm not sure what you mean by this, so I'm making my best guess:
-
-The real purpose of reify is create anonymous types that plains in a concrete abstractions but
-you do not want a type in self.
-////
-
-The real purpose of `reify` is to create an anonymous type that implements a concrete abstraction,
+The real purpose of `reify` is to create an anonymous type that may implement protocols,
 but you don't want the type itself.
 
 
@@ -2363,10 +2212,6 @@
 
 Let's see how we can call the `.test()` method of a regexp instance:
 
-////
-I'm sorry, I am just so damn tired of "foo" "bar" and "baz"
-////
-
 [source, clojure]
 ----
 (def re (js/RegExp "^Clojure"))
@@ -2402,11 +2247,8 @@
 ;; => #js {:country "FR"}
 ----
 
-////
-Did you mean "real representation" or "REPL representation"?
-////
 The return value can be passed to some kind of third party library that accepts a plain
-JavaScript object, but you can observe the REPL representation of the return value of this
+JavaScript object, but you can observe the real representation of the return value of this
 function. It is really another other form for doing the same thing.
 
 Using the reader macro `#js` consists of prepending it to a ClojureScript map or vector, and the
@@ -2531,15 +2373,6 @@
 
 === Truthiness
 
-<<<<<<< HEAD
-This is an aspect where the each language has its own semantics, the majority of languages
-treat empty collections, the 0 integer and other things like this as false.
-In _ClojureScript_ unlike in other languages only two values are considered as false: `nil`
-and `false`, Everything else is  treated as `true`.
-
-Thanks to that, sets can also be considered predicates, if it returns a value then it exists
-and if it returns `nil` then it doesn't exist:
-=======
 This is the aspect where each language has its own semantics. The majority of languages
 consider empty collections, the integer 0, and other things like this to be false.
 In _ClojureScript_, unlike in other languages, only two values are considered as false: `nil`
@@ -2547,7 +2380,6 @@
 
 So, thanks to this, sets can be also be considered as predicates. If a set returns a value, it exists,
 and if it returns `nil` he value does not exist:
->>>>>>> 461a876e
 
 [source, clojure]
 ----
@@ -2560,14 +2392,17 @@
 ;; => nil
 ----
 
+
 === Transducers
 
 TBD
 
+
 === Metadata
 
 TBD
 
+
 === A little overview of macros
 
 TBD