--- conflicted
+++ resolved
@@ -1531,22 +1531,11 @@
 ----
 
 And finally, you should know that everything located in the `cljs.core` namespace is automatically
-<<<<<<< HEAD
-loaded and you should not require it explicitly. Sometimes you will want to declare vars that will clash
-with those defined in the `cljs.core` namespace. To do this, the `ns` macro offers another directive that
-=======
 loaded and you should not require it explicitly. Sometimes you may want declare vars that will clash
 with some others defined in the `cljs.core` namespace. To do this, the `ns` macro offers another directive that
->>>>>>> ebf90e91
 allows you to exclude specific symbols and prevent them from being automatically loaded.
 
 Observe the following:
-
-////
-In this example, you have never used something like ":refer-clojure" before
-TODO: explain `:refer-clojure`
-////
-
 
 [source, clojure]
 ----
@@ -1584,13 +1573,8 @@
 
 ==== Protocols
 
-<<<<<<< HEAD
-The _ClojureScript_ primitive for defining "interfaces" is called a Protocol. A protocol consists in
-a name and a set of functions. All functions have at least one argument corresponding to 
-=======
 The _ClojureScript_ primitive used to define "interfaces" is the Protocol. A protocol consists of
 a name and a set of functions. All functions have at least one argument corresponding to
->>>>>>> ebf90e91
 `this` in javascript or `self` in Python.
 
 Protocols provide a type based polymorphism, and the dispatch is always done by the
