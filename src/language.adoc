--- conflicted
+++ resolved
@@ -1,11 +1,7 @@
 === First steps with Lisp syntax
 
 Invented by John McCarthy in 1958, Lisp is one of the oldest programming languages that is still
-<<<<<<< HEAD
-around. It has evolved into many derivatives called dialects and ClojureScript is
-=======
-around. It has evolved into a whole lot of derivatives called dialects, and ClojureScript is
->>>>>>> 8cec3293
+around. It has evolved into many derivatives called dialects, and ClojureScript is
 one of them. It's a programming language written in its own data structures, originally lists enclosed in
 parentheses, but Clojure(Script) has evolved the Lisp syntax with more data structures, making
 it more pleasant to write and read.
@@ -167,13 +163,8 @@
 
 ==== Collections
 
-<<<<<<< HEAD
-Another big step in explaining a language, is to explain its collections and collection
-abstractions. _ClojureScript_ is not an exception in this rule.
-=======
 Another big step in explaining a language is to explain its collections and collection
 abstractions. _ClojureScript_ is not an exception to this rule.
->>>>>>> 8cec3293
 
 _ClojureScript_ comes with many types of different collections. The main difference between _ClojureScript_
 collections and collections in other languages is that they are persistent and immutable.
@@ -196,11 +187,7 @@
 '(:foo :bar 2)
 ----
 
-<<<<<<< HEAD
-As you can see, all list examples are prefixed with the `'` char. This is because lists in lisp like
-=======
-As you can observe, all list examples are prefixed with the `'` char. This is because lists in Lisp-like
->>>>>>> 8cec3293
+As you can see, all list examples are prefixed with the `'` char. This is because lists in Lisp like
 languages are often used to express things like function or macro calls. In that case
 the first item should be a symbol that will evaluate to a something callable, and the rest of the list
 elemeents will be function parameters. However, in the preceding examples, we don't want the first item as a symbol;
@@ -219,16 +206,13 @@
 As you see, if you  evaluate `(inc 1)` without prefixing it with `'`, it will resolve
 the `inc` symbol to the *inc* function and will execute it with `1` as first parameter returning the value `2`.
 
-<<<<<<< HEAD
-Lists are very efficient if you access it in a sequence mode or access its first elements
-but perform poorly if you need random (index) access.
-=======
 You can also explicitly create a list with the `list` function:
 
 [source, clojure]
 ----
 (list 1 2 3 4 5)
 ;; => (1 2 3 4 5)
+
 (list :foo :bar 2)
 ;; => (:foo :bar 2)
 ----
@@ -236,22 +220,16 @@
 Lists have the pecularity that they are very efficient if you access them sequentially or
 access their first elements, but a list is not a very good option if you need random (index) access to its
 elements.
->>>>>>> 8cec3293
 
 
 ===== Vectors
 
 Like lists, *Vectors*  store a series of values, but in this case with very efficient index access
-<<<<<<< HEAD
-and elements evaluated in order. We'll go over the details in depth later but this serves as an introduction.
-
-Vectors uses square brakets for the literal syntax, lets see some examples:
-=======
 to their elements, as opposed to lists, which are evaluated in order. Do not worry; in
-the following chapters we'll go in depth with details, but at this moment, this simple explanation is more than enough.
+the following chapters we'll go in depth with details, but at this moment, this simple explanation is
+more than enough.
 
 Vectors use square brackets for the literal syntax; let's see some examples:
->>>>>>> 8cec3293
 
 [source, clojure]
 ----
@@ -259,11 +237,7 @@
 [3 4 5 nil]
 ----
 
-<<<<<<< HEAD
-Like lists, vectors can contain objects of any type, as you can see in the previous example.
-=======
 Like lists, vectors can contain objects of any type, as you can observe in the preceding example.
->>>>>>> 8cec3293
 
 You can also explicitly create a vector with the `vector` function, but this is not commonly used in ClojureScript programs:
 
@@ -271,21 +245,17 @@
 ----
 (vector 1 2 3)
 ;; => [1 2 3]
+
 (vector "blah" 3.5 nil)
 ;; => ["blah" 3.5 nil]
 ----
 
+
 ===== Maps
 
-<<<<<<< HEAD
 Maps are a collection abstraction that allows you to store key/value pairs. In other
-languages this type of structure is commonly known as a hash-map or dictionary. Map literals in
-_ClojureScript_ are written with the pairs between curly braces.
-=======
-Maps are a collection abstraction that allow you to store unique keys associated with one value. In other
-languages, these are commonly known as hash-maps or dicts (dictionaries). Maps in _ClojureScript_ use
-curly braces as literal syntax.
->>>>>>> 8cec3293
+languages this type of structure is commonly known as a hash-map or dicts (dictionaries). Map literals
+in _ClojureScript_ are written with the pairs between curly braces.
 
 [source, clojure]
 ----
@@ -293,13 +263,8 @@
 {:alphabet [:a :b :c]}
 ----
 
-<<<<<<< HEAD
-NOTE: Commas are frequently used to separate a key value pair but are completelly optional. In
-_ClojureScript_ comas are treated just like spaces.
-=======
-NOTE: Commas are frequently used to separate a key-value pair, but they are completely optional. In
+NOTE: Commas are frequently used to separate a key-value pair but are completelly optional. In
 _ClojureScript_ syntax, commas are treated like spaces.
->>>>>>> 8cec3293
 
 Like Vectors, every item in a map literal is evaluated before the result is stored in a map, but
 the order of evaluation is not guaranteed.
@@ -309,45 +274,27 @@
 
 And finally, *Sets*.
 
-<<<<<<< HEAD
-Sets are an unordered collection of zero or more unique items of any type. Like maps, sets use curly braces
-for their literal syntax with the difference being that sets use have a `#` preceding the curly braces:
-=======
 Sets store zero or more unique items of any type in an unordered way. They,
 like maps, use curly braces for their literal syntax, with the difference that they use a `#` as leading
 character:
->>>>>>> 8cec3293
 
 [source, clojure]
 ----
 #{1 2 3 :foo :bar}
 ----
 
-<<<<<<< HEAD
-In the following chapters we'll go into detail about sets and other collection types explained in this chapter.
-=======
-In subsequent chapters we'll go in depth about sets and the other collection types you've seen in this chapter.
->>>>>>> 8cec3293
+In subsequent chapters we'll go in depth about sets and the other collection types you've seen in this
+chapter.
 
 
 === Vars
 
-<<<<<<< HEAD
-_ClojureScript_ is a mostly functional language and focused on immutability. Becuase of that, it does
-not have the concept of traditional variables. The closest analogy to the variables of imperative languages
-are *vars*. Vars are represented by symbols and store a single value together with metadata.
-=======
-////
-I'm taking out this sentence: "The closest analogy to variables are *vars*." because "var" in JavaScript
-is a typical mutable variable. I'm replacing it with a different analogy.
-////
 _ClojureScript_ is a mostly functional language and focused on immutability. Becuase of that, it does
 not have the concept of variables as you know them in most other programming languages. The closest analogy to
 variables are the variables you define in algebra; when you say `x = 6` in mathematics, you are saying that you
 want the symbol `x` to stand for the number six.
 
 In _ClojureScript_, vars are represented by symbols and store a single value together with metadata.
->>>>>>> 8cec3293
 
 You can define a var using a `def` special form:
 
@@ -357,40 +304,24 @@
 (def y [1 2 3])
 ----
 
-<<<<<<< HEAD
-Vars are always top level in the namespace. If you use `def` in a function call, the var will be defined
-at the namespace level.
-=======
-The vars are always top level in the namespace (which we will explain later). If you use `def` in a function call, the var will be defined
-at the namespace level, but we do not recommend this--instead, you should use `let` to define variables within a function.
->>>>>>> 8cec3293
+Vars are always top level in the namespace (which we will explain later). If you use `def` in a function call,
+the var will be defined at the namespace level, but we do not recommend this - instead, you should use `let`
+to define variables within a function.
 
 
 === Functions
 
 ==== The first contact
 
-<<<<<<< HEAD
 It's time to make things happen. _ClojureScript_, has what are known as first class functions. They behave
-like any other type, you can pass them as parameters, you can return them as values, always respecting
-the lexical scope. _ClojureScript_ also has some features of dynamic scoping but this will be discused
+like any other type, you can pass them as parameters and you can return them as values, always respecting
+the lexical scope. _ClojureScript_ also has some features of dynamic scoping, but this will be discused
 in other section.
 
 If you want know more about scopes, this link:http://en.wikipedia.org/wiki/Scope_%28computer_science[wikipedia article]
 is very extensive and explains different types of scoping.
 
-As _ClojureScript_ is a lisp dialect, it uses prefix notation for calling a function:
-=======
-It's time to make things happen. In _ClojureScript_, a functions is a first-class type. It behaves
-like any other type; you can pass it as a parameter and you can return it as value, always respecting
-the lexical scope. _ClojureScript_ also has some features from dynamic scope, but this will be discused
-in another section.
-
-If you want know more about scopes, this link:http://en.wikipedia.org/wiki/Scope_%28computer_science[wikipedia article]
-is very extensive and explains different types of scope very well.
-
 As _ClojureScript_ is a Lisp dialect, it uses the prefix notation for calling a function:
->>>>>>> 8cec3293
 
 [source, clojure]
 ----
@@ -398,11 +329,7 @@
 ;; => 2
 ----
 
-<<<<<<< HEAD
-In the example above `inc` is a function and is part of the _ClojureScript_ runtime, and `1` is the first
-=======
-The `inc` is a function and is part of _ClojureScript_'s runtime, and `1` is the first positional
->>>>>>> 8cec3293
+In the example above, `inc` is a function and is part of the _ClojureScript_ runtime, and `1` is the first
 argument for the `inc` function.
 
 [source, clojure]
@@ -411,58 +338,27 @@
 ;; => 6
 ----
 
-<<<<<<< HEAD
-The `+` symbol represents an `add` function, and in ALGOL derived languages is an operator and only
-allows two parameters.
-
-The prefix notation has many advantages, some of which are not always obvious. _ClojureScript_ does not
-make distinction between a function and an operator, everything is a function. The immediate advantage
-of this is that the prefix notation allows an arbitrary number of arguments per "operator". Also, it eliminates
-the problem of operator precedence.
-=======
-The `+` symbol represents a `add` function. It allows multiple parameters, whereas in ALGOL-type languages, `+` is an operator and only
-allows two parameters.
+The `+` symbol represents a `add` function. It allows multiple parameters, whereas in ALGOL-type languages,
+`+` is an operator and only allows two parameters.
 
 The prefix notation has huge advantages, some of them not always obvious. _ClojureScript_ does not
 make a distinction between a function and operator; everything is a function. The immediate advantage
-is that the prefix notation allows an arbitrary number of arguments per "operator". Also, it completely eliminates
-the problem of operator precedence.
-
->>>>>>> 8cec3293
+is that the prefix notation allows an arbitrary number of arguments per "operator". Also, it completely
+eliminates the problem of operator precedence.
+
 
 ==== Defining your own functions
 
-<<<<<<< HEAD
-==== Defining functions
-
-Functions can be defined with the `fn` special form.:
-=======
 You can define an un-named (anonymous) function with the `fn` special form. This is one type of function definition;
 in the following example, the function takes two parameters and returns their average.
 
-////
-I think this function is more understandable than the one you gave, which returns param1 + param2 + 2
-////
->>>>>>> 8cec3293
-
 [source, clojure]
 ----
 (fn [param1 param2]
   (/ (+ param1 param2) 2.0)
 ----
 
-<<<<<<< HEAD
-You can also define a function and call it in same time (in a single expression):
-=======
 You can define a function and call it at same time (in a single expression):
-
-////
-Made the function a bit more interesting than just duplicating "inc". I'm not sure
-if it's a good idea to start with anonymous functions, by the way. I've also replaced
-"myinc" with a function that squares a number -- why write a function that duplicates 
-something that's already in ClojureScript?
-////
->>>>>>> 8cec3293
 
 [source, clojure]
 ----
@@ -470,15 +366,9 @@
 ;; => 25
 ----
 
-<<<<<<< HEAD
-Let's start creating named functions. What is a named function you ask? Simply put,
-in _ClojureScript_ functions are fist-class citizens and behave like any other value, naming a function
-is just storing it in a var:
-=======
 Let's start creating named functions. But what does a _named function_ really mean? It is very simple;
 as in _ClojureScript_, functions are fist-class and behave like any other value, so naming a function
 is done by simply binding the function to a symbol:
->>>>>>> 8cec3293
 
 [source, clojure]
 ----
@@ -488,11 +378,7 @@
 ;; => 144
 ----
 
-<<<<<<< HEAD
-_ClojureScript_ also offers the `defn` macro as a little syntactic sugar to make function definition
-=======
 _ClojureScript_ also offers the `defn` macro as a little syntactic sugar for making function definition
->>>>>>> 8cec3293
 more idiomatic:
 
 [source, clojure]
@@ -503,26 +389,19 @@
   (* x x))
 ----
 
-The string that comes between the function name and the parameter vector is called a _docstring_ (documentation string); programs that automatically
-create web documentation from your source files will use these docstrings.
+The string that comes between the function name and the parameter vector is called a
+_docstring_ (documentation string); programs that automatically create web documentation
+from your source files will use these docstrings.
 
 
 ==== Function with multiple arities
 
-<<<<<<< HEAD
-_ClojureScript_ also comes with the ability to define functions with arbitrary numbers of arities. The
-syntax is almost the same as we use to define standard functions, the difference being that it has more than
-one body.
-
-Let's see an example, surely it will explain it much better:
-=======
-_ClojureScript_ also comes with ability to define functions with arbitrary number of 
+_ClojureScript_ also comes with the ability to define functions with arbitrary number of
 arguments. (The term _arity_ means the number of arguments that a function takes.) The
-syntax is almost the same as for defining an ordinary function, with the difference that it has more than
-one body.
+syntax is almost the same as for defining an ordinary function, with the difference that
+it has more than one body.
 
 Let's see an example, which will surely explain it much better:
->>>>>>> 8cec3293
 
 [source, clojure]
 ----
@@ -533,15 +412,13 @@
    (+ x increment)))
 ----
 
-<<<<<<< HEAD
-Next we have some examples using the previously defined multi-arity function. We can see that
-if you call a function with wrong number of parameters the compiler will emit an error telling you:
-=======
-This line: `([x] (myinc x 1)` says that if there is only one argument, call the function `myinc` with that argument and the number `1` as the second argument.
-The other function body: `([x increment] (+ x increment))` says that if there are two arguments, return the result of adding them.
+This line: `([x] (myinc x 1)` says that if there is only one argument, call the function
+`myinc` with that argument and the number `1` as the second argument. The other function body:
+`([x increment] (+ x increment))` says that if there are two arguments, return the result of
+adding them.
+
 Here are some examples using the previously defined multi-arity function. Observe that
 if you call a function with wrong number of arguments, the compiler will emit an error message.
->>>>>>> 8cec3293
 
 [source, clojure]
 ----
@@ -575,33 +452,15 @@
 ;; => #{1 2 3}
 ----
 
-<<<<<<< HEAD
 The way to denote a variadic function is using the `&` simbol prefix on its arguments vector.
 
 
 ==== Short syntax for anonymous functions
 
-_ClojureScript_ provides a shorter syntax for defining anonymous (and almost always one liner) functions
-using the `#()` reader macro. Reader macros are "special" expressions that at compile time will be
-transformed to the appropiate language form. In this case to an expression that uses the `fn` special
-=======
-The way to denote a variadic function is using the `&` symbol prefix on its arguments vector.
-////
-You can also have & in a position other than the first one, but that may be too much for this
-introduction.
-////
-
-==== Short syntax for anonymous functions
-
-_ClojureScript_ provides a shorter syntax for defining anonymouss (and almost always one liner) functions
-using the `#()` reader macro. Reader macros are "special" expressions that will be
-transformed to the appropriate language form at compile time; in this case, to some expression that uses `fn` special
->>>>>>> 8cec3293
-form.
-
-////
-Your original code doesn't work in ClojureScript BREPL.
-////
+_ClojureScript_ provides a shorter syntax for defining anonymouss (and almost always one liner)
+functions using the `#()` reader macro. Reader macros are "special" expressions that will be
+transformed to the appropriate language form at compile time; in this case, to some expression
+that uses `fn` special form.
 
 [source, clojure]
 ----
@@ -611,10 +470,6 @@
 ;; => #{1 2}
 ----
 
-<<<<<<< HEAD
-`%1`, `%2`, and `%N` are all simple markers for parameter positions that are implicitly declared when
-the reader macro will be interpreted and converted to the `fn` expression.
-=======
 The preceding definition is shorthand for:
 
 [source,clojure]
@@ -624,16 +479,11 @@
 
 The `%1`, `%2`, `%N` are simple markers for parameter positions that are implicitly declared when
 the reader macro will be interpreted and converted to a `fn` expression.
->>>>>>> 8cec3293
 
 Also, if a function only accepts one argument, you can omit the number after `%` symbol; the
 function `#(set (list %1))` can be written `++#++(set (list %))`.
 
-<<<<<<< HEAD
-Additionally, this syntax also supports the variadic form with `%&` symbol:
-=======
 Additionaly, this syntax also supports the variadic form with the`%&` symbol:
->>>>>>> 8cec3293
 
 [source, clojure]
 ----
@@ -646,52 +496,16 @@
 
 === Flow control
 
-<<<<<<< HEAD
-_ClojureScript_ has many different approaches for flow control.
-=======
 _ClojureScript_ has a very different approach for flow control than languages like JavaScript, C, etc.
->>>>>>> 8cec3293
 
 
 ==== Branching with `if`
 
-<<<<<<< HEAD
-Let's start with a basic one: `if`. In _ClojureScript_ `if` is an expression and not a
-statement, it has three parameters: the first is the condition expression, the second one
-an expression that will evalute if a condition expression evaluates as logically true,
-and the third one will evaluated otherwise.
-=======
 Let start with a basic one: `if`. In _ClojureScript_ the `if` is an expression and not a
 statement, and it has three parameter: the first one is the condition expression, the second one
 is an expression that will be evaluated if the condition expression evaluates to logical true,
 and the third expression will be evaluated otherwise.
 
-////
-Again, why duplicate an existing function?
->>>>>>> 8cec3293
-
-[source, clojure]
-----
-(defn mypos?
-  [x]
-  (if (pos? x)
-    "positive"
-    "negative"))
-
-(mypos? 1)
-;; => "positive"
-
-(mypos? -1)
-;; => "negative"
-----
-////
-
-Here is a function that returns a percentage discount depending on the number of items ordered:
-
-<<<<<<< HEAD
-If you want do more than one thing in one of two expressions, you can use the block expression `do`, that
-will be explained in the next section.
-=======
 [source, clojure]
 ----
 (defn discount
@@ -703,24 +517,19 @@
 
 (discount 30)
 ;; => 0
+
 (discount 130)
 ;; => 0.05
 ----
 
 If you want do more than one thing in one of two expressions, you can use block expression `do`, which
 is explained in the next section.
->>>>>>> 8cec3293
 
 
 ==== Branching with `cond`
 
-<<<<<<< HEAD
-Sometimes, the `if` expression can be slightly limiting because it lacks an "else if" to check multiple conditions
-one after another. No worries though, because the `cond` expression comes to the rescue.
-=======
 Sometimes, the `if` expression can be slightly limited because it does not have the "else if" part
 to add more than one condition. The `cond` comes to the rescue.
->>>>>>> 8cec3293
 
 With the `cond` expression, you can define multiple conditions:
 
@@ -740,13 +549,8 @@
 ;; => "negative"
 ----
 
-<<<<<<< HEAD
-Another form, `condp`, works very similarly to the simple `cond` but looks cleaner when a predicate
-is the same for all conditions:
-=======
 Also, `cond` has another form, called `condp`, that works very similarly to the simple `cond`
 but looks cleaner when the condition (also called a predicate) is the same for all conditions:
->>>>>>> 8cec3293
 
 [source, clojure]
 ----
@@ -764,19 +568,12 @@
 ;; => "Unknown"
 ----
 
-The line `condp = (keyword code)` means that, in each of the following lines, _ClojureScript_ will apply the `=` function to the given keyword and the `code` argument.
+The line `condp = (keyword code)` means that, in each of the following lines, _ClojureScript_
+will apply the `=` function to the given keyword and the `code` argument.
+
 
 ==== Branching with `case`
 
-<<<<<<< HEAD
-The `case` branching expression has a very similar use case to our previous example of
-`condp`. The main difference is that case always uses the `=` predicate/function and its
-branching values are evaluated at compile time. This results in a more performant form
-than `cond` or `condp` but has the disadvantage that the condition value should be
-a static value.
-
-Let's see the same example as last time but using `case` this time:
-=======
 The `case` branching expression has very similar use case as our previous example with
 `condp`. The main difference is that `case` always uses the `=` predicate/function, and its
 branching values are evaluated at compile time. This results in a more performant form
@@ -784,7 +581,6 @@
 a static value.
 
 Here is the same example as previous one, but using `case`:
->>>>>>> 8cec3293
 
 [source, clojure]
 ----
@@ -807,21 +603,13 @@
 
 ==== Locals
 
-<<<<<<< HEAD
-_ClojureScript_ does not have the traditional concept of variables , but it does have locals.
-Locals as per usual, are immutable and if you try to mutate them, the compiler will throw an error.
-
-Locals are defined with the `let` expression. It starts with a vector as the first parameter
-followed by an arbitrary number of expresions. The first parameter should contain an arbitrary
-number of pairs that start with a binding form followed by an expression whose value will
-=======
-_ClojureScript_ does not has the concept of variables as in ALGOL-like languages, but it does have locals. Locals, as per
-usual, are immutable, and if you try mutate them, the compiller will throw an error.
+_ClojureScript_ does not has the concept of variables as in ALGOL-like languages, but it does 
+have locals. Locals, as per usual, are immutable, and if you try mutate them, the compiller 
+will throw an error.
 
 The locals are defined with the `let` expression. The expression starts with a vector as first parameter
 followed by arbitrary number of expressions. The first parameter (the vector) should contain a arbitrary
 number of pairs that give a _binding form_ (usually a symbol) followed by an expression whose value will
->>>>>>> 8cec3293
 be bound to this new local for the remainer of the let expression.
 
 [source, clojure]
@@ -836,27 +624,19 @@
 
 In the preceding example, the symbol `x` is bound to the value `(inc 1)`, which comes out to 2,
 and the symbol `y` is bound to the sum of `x` and 1, which comes out to 3. Given those bindings, the
-expressions `(println "Simple message from the body of a let)` and `(* x y)` are evaluated.
+expressions `(println "Simple message from the body of a let")` and `(* x y)` are evaluated.
+
 
 ==== Blocks
 
-<<<<<<< HEAD
-Blocks in _ClojureScript_ can be written using the `do` expression and is ususally used
-for side effects such as printing something to the console or writing to a log. Something
-for that the return value is not necesary.
-
-The `do` expression accepts an arbitrary number of other expressions as its paramter(s), but returns
-=======
-In JavaScript, braces `{` and `}` delimit a block of code that “belongs together.” Blocks in _ClojureScript_ are created using the `do` expression and are ususally used
-for side effects, like printing something to the console or writing a log in a logger. A side effect is something that is not necessary for the return value.
+In JavaScript, braces `{` and `}` delimit a block of code that “belongs together.” Blocks in 
+_ClojureScript_ are created using the `do` expression and are ususally used for side effects, like 
+printing something to the console or writing a log in a logger. 
+
+A side effect is something that is not necessary for the return value.
 
 The `do` expression accepts as its parameter an arbitrary number of other expressions, but it returns
->>>>>>> 8cec3293
 the return value only from the last one:
-
-////
-I added another calculation to emphasize that it is not returned
-////
 
 [source, clojure]
 ----
@@ -865,50 +645,32 @@
    (println "hola mundo")
    (* 3 5) ;; this value will not be returned; it is thrown away
    (+ 1 2))
+
 ;; hello world
 ;; hola mundo
 ;; => 3
 ----
 
-<<<<<<< HEAD
-The `let` expression, which we explained above, has a body that is very similar to the
-`do` expression. In fact, it has an implicit `do`.
-=======
 The body of the `let` expression, explained in previous section, is very similar to the
 `do` expression, in that it allows multiple expressions. In fact, the `let` has an implicit `do`.
->>>>>>> 8cec3293
 
 
 ==== Loops
 
-<<<<<<< HEAD
-Since _ClojureScript_ has a functional approach it does not have the standard well known 
-statement based loops. The loops in _ClojuresSript_ are handled instead by using recursion.
-Recursion sometimes requires additional thinking about how to model your problem in
-a slightly different way than imperative languages.
-
-Also, many of the common patterns which are solved using `for` in other languages are achieved
-using higher-order functions.
-=======
 The functional approach of _ClojureScript_ means that it does not have standard,
 well known statement-based loops such as `for` in JavaScript. The loops in _ClojureScript_ are handled using recursion.
 Recursion sometimes requires additional thinking about how to model your problem in
 a slightly different way than imperative languages.
 
 Also, many of the common patterns for which `for` is used in other languages are achieved
-through higher-order functions--functions that accept other functions as parameters.
->>>>>>> 8cec3293
+through higher-order functions - functions that accept other functions as parameters.
 
 
 ===== Looping with loop/recur
 
 Let's take a look at how to express loops using recursion with the `loop` and `recur` forms.
 `loop` defines a possibly empty list of bindings (notice the symmetry with `let`) and `recur`
-<<<<<<< HEAD
-jumps to the start of the loop with new values for those bindings.
-=======
 jumps execution back to the looping point with new values for those bindings.
->>>>>>> 8cec3293
 
 Let's see an example:
 
@@ -931,11 +693,7 @@
 the `inc` function. We do this once more until the condition is met and, since there aren't
 more `recur` calls, exit the loop.
 
-<<<<<<< HEAD
-Note that `loop` isn't the only point we can `recur` to, using `recur` inside a function
-=======
 Note that `loop` isn't the only point we can `recur` to; using `recur` inside a function
->>>>>>> 8cec3293
 executes the body of the function recursively with the new bindings:
 
 [source, clojure]
@@ -957,19 +715,11 @@
 
 ===== Replacing for loops with higher-order functions
 
-<<<<<<< HEAD
-In imperative programming languages it is common to use `for` loops for iterating over data and
-transforming it, usually with one of the following objectives:
-
-- Transform every value in the iterable and yielding another iterable
-- Filter the elements of the iterable by a certain criteria
-=======
 In imperative programming languages it is common to use `for` loops to iterate over data and
 transform it, usually the intent being one of the following:
 
 - Transform every value in the iterable yielding another iterable
 - Filter the elements of the iterable by certain criteria
->>>>>>> 8cec3293
 - Convert the iterable to a value where each iteration depends on the result from the previous one
 - Run a computation for every value in the iterable
 
@@ -1010,20 +760,10 @@
 
 In ClojureScript the `for` construct isn't used for iteration but for generating sequences, an operation
 also known as "sequence comprehension". It offers a small domain specific language for declaratively
-building lazy sequences.
-
-<<<<<<< HEAD
-It takes a vector of bindings and a expression and generates a sequence of the results of evaluating the
-expression, let's take a look at an example:
-=======
-////
-I would get rid of the word "lazy" in the preceding paragraph; you haven't explained it
-and it's not necessary to understand what `for` does.
-////
+building sequences.
 
 `for` takes a vector of bindings and a expression and generates a sequence of the result of evaluating the
 expression. Let's take a look at an example:
->>>>>>> 8cec3293
 
 [source, clojure]
 ----
@@ -1032,8 +772,8 @@
 ;; => ([1 1] [2 2] [3 3])
 ----
 
-In this example, `x` is bound to each of the items in the vector `[1 2 3]` in turn, and returns a new sequence of two-item vectors with the
-original item repeated.
+In this example, `x` is bound to each of the items in the vector `[1 2 3]` in turn, and returns a new
+sequence of two-item vectors with the original item repeated.
 
 `for` supports multiple bindings, which will cause the collections to be iterated in a nested fashion, much
 like nesting `for` loops in imperative languages. The innermost binding iterates “fastest.”
@@ -1043,6 +783,7 @@
 (for [x [1 2 3]
       y [4 5]]
   [x y])
+
 ;; => ([1 4] [1 5] [2 4] [2 5] [3 4] [3 5])
 ----
 
@@ -1070,6 +811,7 @@
       y [4 5]
       :while (= y 4)]
   [x y])
+
 ;; => ([1 4] [2 4] [3 4])
 ----
 
@@ -1081,6 +823,7 @@
       y [4 5]
       :when (= (+ x y) 6)]
   [x y])
+
 ;; => ([1 5] [2 4])
 ----
 
@@ -1094,6 +837,7 @@
       :let [z (+ x y)]
       :when (= z 6)]
   [x y])
+
 ;; => ([1 5] [2 4])
 ----
 
@@ -1111,6 +855,7 @@
         y [4 5]
        :let [z (+ x y)]]
   (println x "+" y "=" z))
+
 ;; 1 + 4 = 5
 ;; 1 + 5 = 6
 ;; 2 + 4 = 6
@@ -1146,6 +891,7 @@
       ys (conj xs 4)]
   (println "xs:" xs)
   (println "ys:" ys))
+
 ;; xs: [1 2 3]
 ;; ys: [1 2 3 4]
 ;; => nil
@@ -1166,6 +912,7 @@
   (println "ys:" ys)
   (println "(rest ys):" (rest ys))
   (identical? xs (rest ys)))
+
 ;; xs: (1 2 3)
 ;; ys: (0 1 2 3)
 ;; (rest ys): (1 2 3)
@@ -1230,6 +977,7 @@
 
 ////
 This seems like a very advanced concept for the first chapter.
+TODO: think about this.
 ////
 
 ===== nil-punning
@@ -1282,6 +1030,7 @@
 ////
 The last sentence in the preceding paragraph really needs an example. I think it is far too complicated
 for a book that assumes "no previous experience with Clojure or functional programming."
+TODO:
 ////
 
 We already saw examples with the usual suspects like `map`, `filter` and `reduce`, but ClojureScript offers a
@@ -1527,10 +1276,6 @@
 provides the `assoc` function that, given an associative data structure and a set of key-value pairs, yields a new data structure with
 the values corresponding to the keys modified. Indexes begin at zero for the first element in a vector.
 
-////
-Changed example so it's not all numbers.
-////
-
 [source, clojure]
 ----
 (assoc ["cero" "uno" "two"] 2 "dos")
@@ -1635,6 +1380,7 @@
 ;; => #'user/x
 ----
 
+
 ==== Loading other namespaces
 
 Defining a namespace and vars in it is really easy, but it is not very useful if we can't
@@ -1642,10 +1388,6 @@
 namespaces.
 
 Observe the following:
-
-////
-You don't have myapp.core defined anywhere; the preceding example was in user space.
-////
 
 [source, clojure]
 ----
@@ -1700,7 +1442,9 @@
 
 ////
 In this example, you have never used something like ":refer-clojure" before
+TODO: explain `:refer-clojure`
 ////
+
 
 [source, clojure]
 ----
